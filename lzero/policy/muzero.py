--- conflicted
+++ resolved
@@ -92,7 +92,6 @@
         augmentation=['shift', 'intensity'],
 
         # ******* learn ******
-<<<<<<< HEAD
         eps=dict(
             eps_greedy_exploration_in_collect=False,
             type='exp',
@@ -101,18 +100,14 @@
             decay=int(2e5),
 
         ),
-        ignore_done=False,
-
         # (int) Number of training episodes (randomly collected) in replay buffer when training starts.
         random_collect_episode_num=0,
         # (bool) Whether to use sampling action in eval phase.
         eval_sample_action=False,
-=======
         # (bool) Whether to ignore the done flag in the training data. Typically, this value is set to False.
         # However, for some environments with a fixed episode length, to ensure the accuracy of Q-value calculations,
         # we should set it to True to avoid the influence of the done flag.
         ignore_done=False,
->>>>>>> 833cfae6
         # (int) How many updates(iterations) to train after collector's one collection.
         # Bigger "update_per_collect" means bigger off-policy.
         # collect data -> update policy-> collect data -> ...
@@ -507,11 +502,7 @@
         else:
             self._mcts_collect = MCTSPtree(self._cfg)
         self.collect_mcts_temperature = 1
-<<<<<<< HEAD
-        self.collect_epsilon = 0
-=======
         self.collect_epsilon = 0.0
->>>>>>> 833cfae6
 
     def _forward_collect(
             self,
@@ -519,13 +510,8 @@
             action_mask: list = None,
             temperature: float = 1,
             to_play: List = [-1],
-<<<<<<< HEAD
             epsilon: float = 0.,
             ready_env_id: List = None,
-=======
-            epsilon: float = 0.25,
-            ready_env_id = None
->>>>>>> 833cfae6
     ) -> Dict:
         """
         Overview:
@@ -591,15 +577,10 @@
 
             for i, env_id in enumerate(ready_env_id):
                 distributions, value = roots_visit_count_distributions[i], roots_values[i]
-<<<<<<< HEAD
                 # NOTE: Only legal actions possess visit counts, so the ``action_index_in_legal_action_set`` represents
                 # the index within the legal action set, rather than the index in the entire action set.
 
                 if self._cfg.eps.eps_greedy_exploration_in_collect:
-=======
-                if self._cfg.eps.eps_greedy_exploration_in_collect:
-                    # eps greedy collect
->>>>>>> 833cfae6
                     action_index_in_legal_action_set, visit_count_distribution_entropy = select_action(
                         distributions, temperature=self.collect_mcts_temperature, deterministic=True
                     )
@@ -607,16 +588,6 @@
                     if np.random.rand() < self.collect_epsilon:
                         action = np.random.choice(legal_actions[i])
                 else:
-<<<<<<< HEAD
-                    action_index_in_legal_action_set, visit_count_distribution_entropy = select_action(
-                        distributions, temperature=self.collect_mcts_temperature, deterministic=False
-                    )
-
-                    # NOTE: Convert the ``action_index_in_legal_action_set`` to the corresponding ``action`` in the
-                    # entire action set.
-                    action = np.where(action_mask[i] == 1.0)[0][action_index_in_legal_action_set]
-
-=======
                     # normal collect
                     # NOTE: Only legal actions possess visit counts, so the ``action_index_in_legal_action_set`` represents
                     # the index within the legal action set, rather than the index in the entire action set.
@@ -625,7 +596,6 @@
                     )
                     # NOTE: Convert the ``action_index_in_legal_action_set`` to the corresponding ``action`` in the entire action set.
                     action = np.where(action_mask[i] == 1.0)[0][action_index_in_legal_action_set]
->>>>>>> 833cfae6
                 output[env_id] = {
                     'action': action,
                     'distributions': distributions,
