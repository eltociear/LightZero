--- conflicted
+++ resolved
@@ -207,7 +207,6 @@
             self._env.reset()
             self._policy.reset()
 
-<<<<<<< HEAD
         with self._timer:
             while not eval_monitor.is_finished():
                 obs = self._env.ready_obs
@@ -238,42 +237,6 @@
                         self._logger.info(
                             "[EVALUATOR]env {} finish episode, final reward: {}, current episode: {}".format(
                                 env_id, eval_monitor.get_latest_reward(env_id), eval_monitor.get_current_episode()
-=======
-            with self._timer:
-                while not eval_monitor.is_finished():
-                    obs = self._env.ready_obs
-                    simulation_envs = {}
-                    for env_id in list(obs.keys()):
-                        # create the new simulation env instances from the current evaluate env using the same env_config.
-                        simulation_envs[env_id] = self._env._env_fn[env_id]()
-
-                    # ==============================================================
-                    # policy forward
-                    # ==============================================================
-                    policy_output = self._policy.forward(simulation_envs, obs)
-                    actions = {env_id: output['action'] for env_id, output in policy_output.items()}
-                    # ==============================================================
-                    # Interact with env.
-                    # ==============================================================
-                    timesteps = self._env.step(actions)
-                    for env_id, t in timesteps.items():
-                        if t.info.get('abnormal', False):
-                            # If there is an abnormal timestep, reset all the related variables(including this env).
-                            self._policy.reset([env_id])
-                            continue
-                        if t.done:
-                            # Env reset is done by env_manager automatically.
-                            self._policy.reset([env_id])
-                            reward = t.info['eval_episode_return']
-                            if 'episode_info' in t.info:
-                                eval_monitor.update_info(env_id, t.info['episode_info'])
-                            eval_monitor.update_reward(env_id, reward)
-                            return_info.append(t.info)
-                            self._logger.info(
-                                "[EVALUATOR]env {} finish episode, final reward: {}, current episode: {}".format(
-                                    env_id, eval_monitor.get_latest_reward(env_id), eval_monitor.get_current_episode()
-                                )
->>>>>>> 87d4b6e0
                             )
                         envstep_count += 1
             duration = self._timer.value
